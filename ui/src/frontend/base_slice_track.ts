--- conflicted
+++ resolved
@@ -22,16 +22,12 @@
 } from '../common/colorizer';
 import {NUM} from '../common/query_result';
 import {Selection, SelectionKind} from '../common/state';
-<<<<<<< HEAD
-import {fromNs, toNs} from '../common/time';
-=======
 import {
   fromNs,
   tpDurationFromNanos,
   TPTime,
   tpTimeFromNanos,
 } from '../common/time';
->>>>>>> bad11ba2
 
 import {checkerboardExcept} from './checkerboard';
 import {globals} from './globals';
@@ -54,11 +50,7 @@
 // Exposed and standalone to allow for testing without making this
 // visible to subclasses.
 function filterVisibleSlices<S extends Slice>(
-<<<<<<< HEAD
-    slices: S[], startS: number, endS: number): S[] {
-=======
     slices: S[], start: TPTime, end: TPTime): S[] {
->>>>>>> bad11ba2
   // Here we aim to reduce the number of slices we have to draw
   // by ignoring those that are not visible. A slice is visible iff:
   //   slice.start + slice.duration >= start && slice.start <= end
@@ -102,11 +94,7 @@
   // For all slice in slices: slice.startS > endS (e.g. all slices are to the
   // right). Since the slices are sorted by startS we can check this easily:
   const maybeFirstSlice: S|undefined = slices[0];
-<<<<<<< HEAD
-  if (maybeFirstSlice && maybeFirstSlice.startS > endS) {
-=======
   if (maybeFirstSlice && maybeFirstSlice.start > end) {
->>>>>>> bad11ba2
     return [];
   }
   // It's not possible to easily check the analogous edge case where all slices
@@ -125,25 +113,15 @@
   let endIdx = slices.length;
   for (; startIdx < endIdx; ++startIdx) {
     const slice = slices[startIdx];
-<<<<<<< HEAD
-    const sliceEndS = slice.startS + slice.durationS;
-    if (sliceEndS >= startS && slice.startS <= endS) {
-=======
     const sliceEndS = slice.start + slice.duration;
     if (sliceEndS >= start && slice.start <= end) {
->>>>>>> bad11ba2
       break;
     }
   }
   for (; startIdx < endIdx; --endIdx) {
     const slice = slices[endIdx - 1];
-<<<<<<< HEAD
-    const sliceEndS = slice.startS + slice.durationS;
-    if (sliceEndS >= startS && slice.startS <= endS) {
-=======
     const sliceEndS = slice.start + slice.duration;
     if (sliceEndS >= start && slice.start <= end) {
->>>>>>> bad11ba2
       break;
     }
   }
@@ -200,16 +178,6 @@
 
   // This is the over-skirted cached bounds:
   private slicesKey: CacheKey = CacheKey.zero();
-<<<<<<< HEAD
-
-  // This is the currently 'cached' slices:
-  private slices = new Array<CastInternal<T['slice']>>();
-
-  // This is the slices cache:
-  private cache: TrackCache<Array<CastInternal<T['slice']>>> =
-      new TrackCache(5);
-=======
->>>>>>> bad11ba2
 
   // This is the currently 'cached' slices:
   private slices = new Array<CastInternal<T['slice']>>();
@@ -309,16 +277,6 @@
   renderCanvas(ctx: CanvasRenderingContext2D): void {
     // TODO(hjd): fonts and colors should come from the CSS and not hardcoded
     // here.
-<<<<<<< HEAD
-    const timeScale = globals.frontendLocalState.timeScale;
-    const vizTime = globals.frontendLocalState.visibleWindowTime;
-
-    {
-      const windowSizePx = Math.max(1, timeScale.endPx - timeScale.startPx);
-      const rawStartNs = toNs(vizTime.start);
-      const rawEndNs = toNs(vizTime.end);
-      const rawSlicesKey = CacheKey.create(rawStartNs, rawEndNs, windowSizePx);
-=======
     const {
       visibleTimeScale: timeScale,
       visibleWindowTime: vizTime,
@@ -335,18 +293,9 @@
       // asynchronously new data from the SQL engine.
       this.maybeRequestData(rawSlicesKey);
     }
->>>>>>> bad11ba2
-
-      // If the visible time range is outside the cached area, requests
-      // asynchronously new data from the SQL engine.
-      this.maybeRequestData(rawSlicesKey);
-    }
-
-<<<<<<< HEAD
+
     // In any case, draw whatever we have (which might be stale/incomplete).
 
-=======
->>>>>>> bad11ba2
     let charWidth = this.charWidth;
     if (charWidth < 0) {
       // TODO(hjd): Centralize font measurement/invalidation.
@@ -489,17 +438,10 @@
     checkerboardExcept(
         ctx,
         this.getHeight(),
-<<<<<<< HEAD
-        timeScale.timeToPx(vizTime.start),
-        timeScale.timeToPx(vizTime.end),
-        timeScale.timeToPx(fromNs(this.slicesKey.startNs)),
-        timeScale.timeToPx(fromNs(this.slicesKey.endNs)));
-=======
         timeScale.hpTimeToPx(vizTime.start),
         timeScale.hpTimeToPx(vizTime.end),
         timeScale.secondsToPx(fromNs(this.slicesKey.startNs)),
         timeScale.secondsToPx(fromNs(this.slicesKey.endNs)));
->>>>>>> bad11ba2
 
     // TODO(hjd): Remove this.
     // The only thing this does is drawing the sched latency arrow. We should
@@ -771,11 +713,7 @@
   private getVisibleSlicesInternal(start: TPTime, end: TPTime):
       Array<CastInternal<T['slice']>> {
     return filterVisibleSlices<CastInternal<T['slice']>>(
-<<<<<<< HEAD
-        this.slices, startS, endS);
-=======
         this.slices, start, end);
->>>>>>> bad11ba2
   }
 
   private updateSliceAndTrackHeight() {
